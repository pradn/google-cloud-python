# Copyright 2019, Google LLC All rights reserved.
#
# Licensed under the Apache License, Version 2.0 (the "License");
# you may not use this file except in compliance with the License.
# You may obtain a copy of the License at
#
#     http://www.apache.org/licenses/LICENSE-2.0
#
# Unless required by applicable law or agreed to in writing, software
# distributed under the License is distributed on an "AS IS" BASIS,
# WITHOUT WARRANTIES OR CONDITIONS OF ANY KIND, either express or implied.
# See the License for the specific language governing permissions and
# limitations under the License.

from __future__ import absolute_import

import concurrent.futures as futures
import copy
import logging
import os
import pkg_resources
import threading
import time

import grpc
import six

from google.api_core import grpc_helpers
from google.oauth2 import service_account

from google.cloud.pubsub_v1 import _gapic
from google.cloud.pubsub_v1 import types
from google.cloud.pubsub_v1.gapic import publisher_client
from google.cloud.pubsub_v1.gapic.transports import publisher_grpc_transport
from google.cloud.pubsub_v1.publisher._batch import thread
from google.cloud.pubsub_v1.publisher._sequencer import ordered_sequencer
from google.cloud.pubsub_v1.publisher._sequencer import unordered_sequencer

__version__ = pkg_resources.get_distribution("google-cloud-pubsub").version

_LOGGER = logging.getLogger(__name__)

_BLACKLISTED_METHODS = (
    "publish",
    "from_service_account_file",
    "from_service_account_json",
)

def _set_nested_value(container, value, keys):
    current = container
    for key in keys[:-1]:
        if current.get(key) is None:
          current[key] = {}
        current = current[key]
    current[keys[-1]] = value
    return container

"""
TODO pradn
* tests

* [done]state transitions simplify
* [done]periodic commit
* [not doing]track all batches unordered
* [done]remove autocommit
* [done]move sequencers to own classes
"""

def _set_nested_value(container, value, keys):
    current = container
    for key in keys[:-1]:
        if current.get(key) is None:
            current[key] = {}
        current = current[key]
    current[keys[-1]] = value
    return container


@_gapic.add_methods(publisher_client.PublisherClient, blacklist=_BLACKLISTED_METHODS)
class Client(object):
    """A publisher client for Google Cloud Pub/Sub.

    This creates an object that is capable of publishing messages.
    Generally, you can instantiate this client with no arguments, and you
    get sensible defaults.

    Args:
        publisher_options (~google.cloud.pubsub_v1.types.PublisherOptions): The
            options for the publisher client. Note that enabling message ordering will
            override the publish retry timeout to be infinite.
        batch_settings (~google.cloud.pubsub_v1.types.BatchSettings): The
            settings for batch publishing.
        kwargs (dict): Any additional arguments provided are sent as keyword
            arguments to the underlying
            :class:`~google.cloud.pubsub_v1.gapic.publisher_client.PublisherClient`.
            Generally you should not need to set additional keyword
            arguments. Optionally, publish retry settings can be set via
            ``client_config`` where user-provided retry configurations are
            applied to default retry settings. And regional endpoints can be
            set via ``client_options`` that takes a single key-value pair that
            defines the endpoint.

    Example:

    .. code-block:: python

        from google.cloud import pubsub_v1

        publisher_client = pubsub_v1.PublisherClient(
            # Optional
            publisher_options = pubsub_v1.types.PublisherOptions(
                enable_message_ordering=False
            ),

            # Optional
            batch_settings = pubsub_v1.types.BatchSettings(
                max_bytes=1024,  # One kilobyte
                max_latency=1,   # One second
            ),

            # Optional
            client_config = {
                "interfaces": {
                    "google.pubsub.v1.Publisher": {
                        "retry_params": {
                            "messaging": {
                                'total_timeout_millis': 650000,  # default: 600000
                            }
                        }
                    }
                }
            },

            # Optional
            client_options = {
                "api_endpoint": REGIONAL_ENDPOINT
            }
        )
    """

    def __init__(self, publisher_options=(), batch_settings=(), **kwargs):
        # Sanity check: Is our goal to use the emulator?
        # If so, create a grpc insecure channel with the emulator host
        # as the target.
        if os.environ.get("PUBSUB_EMULATOR_HOST"):
            kwargs["channel"] = grpc.insecure_channel(
                target=os.environ.get("PUBSUB_EMULATOR_HOST")
            )

        # Use a custom channel.
        # We need this in order to set appropriate default message size and
        # keepalive options.
        if "transport" not in kwargs:
            channel = kwargs.pop("channel", None)
            if channel is None:
                channel = grpc_helpers.create_channel(
                    credentials=kwargs.pop("credentials", None),
                    target=self.target,
                    scopes=publisher_client.PublisherClient._DEFAULT_SCOPES,
                    options={
                        "grpc.max_send_message_length": -1,
                        "grpc.max_receive_message_length": -1,
                    }.items(),
                )
            # cannot pass both 'channel' and 'credentials'
            kwargs.pop("credentials", None)
            transport = publisher_grpc_transport.PublisherGrpcTransport(channel=channel)
            kwargs["transport"] = transport

        # For a transient failure, retry publishing the message infinitely.
        self.publisher_options = types.PublisherOptions(*publisher_options)
        self._enable_message_ordering = self.publisher_options[0]
        if self._enable_message_ordering:
            # Set retry timeout to "infinite" when message ordering is enabled.
            # Note that this then also impacts messages added with an empty ordering
            # key.
            client_config = _set_nested_value(
<<<<<<< HEAD
                kwargs.pop("client_config", {}),
                2 ** 32,
                [
                    "interfaces",
                    "google.pubsub.v1.Publisher",
                    "retry_params",
                    "messaging",
                    "total_timeout_millis",
                ],
            )
=======
                kwargs.pop("client_config", {}), 2**32,
                ["interfaces", "google.pubsub.v1.Publisher", "retry_params",
                "messaging", "total_timeout_millis"])
>>>>>>> e1f7a9fc
            kwargs["client_config"] = client_config

        # Add the metrics headers, and instantiate the underlying GAPIC
        # client.
        self.api = publisher_client.PublisherClient(**kwargs)
        self._batch_class = thread.Batch
        self.batch_settings = types.BatchSettings(*batch_settings)

        # The batches on the publisher client are responsible for holding
        # messages. One batch exists for each topic.
        self._batch_lock = self._batch_class.make_lock()
        # (topic, ordering_key) => sequencers object
        self._sequencers = {}
<<<<<<< HEAD
=======
        #self._periodic_committer = _PeriodicCommitter(self.batch_settings.max_latency)
>>>>>>> e1f7a9fc
        self._is_stopped = False
        # Thread created to commit all sequencers after a timeout.
        self._commit_thread = None

    @classmethod
    def from_service_account_file(cls, filename, batch_settings=(), **kwargs):
        """Creates an instance of this client using the provided credentials
        file.

        Args:
            filename (str): The path to the service account private key json

                file.
            batch_settings (~google.cloud.pubsub_v1.types.BatchSettings): The
                settings for batch publishing.
            kwargs: Additional arguments to pass to the constructor.

        Returns:
            A Publisher :class:`~google.cloud.pubsub_v1.publisher.client.Client`
            instance that is the constructed client.
        """
        credentials = service_account.Credentials.from_service_account_file(filename)
        kwargs["credentials"] = credentials
        return cls(batch_settings, **kwargs)

    from_service_account_json = from_service_account_file

    @property
    def target(self):
        """Return the target (where the API is).

        Returns:
            str: The location of the API.
        """
        return publisher_client.PublisherClient.SERVICE_ADDRESS

    def _delete_sequencer(self, topic, ordering_key):
        """ Called when a sequencer is done publishing all messages.
            Removes the sequencer for the corresponding topic & ordering_key.
        """
        with self._batch_lock:
            sequencer_key = (topic, ordering_key)
            del self._sequencers[sequencer_key]

    def _get_or_create_sequencer(self, topic, ordering_key):
<<<<<<< HEAD
        """ Gets an existing sequencer or creates a new one given the (topic,
            ordering_key) pair.
        """
=======
>>>>>>> e1f7a9fc
        sequencer_key = (topic, ordering_key)
        sequencer = self._sequencers.get(sequencer_key)
        if sequencer is None:
            if ordering_key == "":
<<<<<<< HEAD
                # TODO: Consider implementing _delete_sequencer for unordered
                # sequencer.
                sequencer = unordered_sequencer.UnorderedSequencer(self, topic)
            else:
                sequencer = ordered_sequencer.OrderedSequencer(
                    self, topic, ordering_key, self._delete_sequencer
                )
=======
              sequencer = unordered_sequencer.UnorderedSequencer(self, topic)
            else:
              sequencer = ordered_sequencer.OrderedSequencer(self, topic,
                                                             ordering_key,
                                                             _delete_sequencer)
              #if self.batch_settings.max_latency < float("inf"):
              #    self._periodic_committer.add_sequencer(sequencer)
>>>>>>> e1f7a9fc
            self._sequencers[sequencer_key] = sequencer

        return sequencer

    def resume_publish(self, topic, ordering_key):
        """ Resume publish on an ordering key that has had unrecoverable errors.

        Args:
            topic (str): The topic to publish messages to.
            ordering_key: A string that identifies related messages for which
                publish order should be respected.

        Raises:
            RuntimeError:
                If called after publisher has been stopped by a `stop()` method
                call.
            ValueError:
                If the topic/ordering key combination has not been seen before
                by this client.
        """
        with self._batch_lock:
            if self._is_stopped:
                raise RuntimeError("Cannot resume publish on a stopped publisher.")

            sequencer_key = (topic, ordering_key)
            sequencer = self._sequencers.get(sequencer_key)
            if sequencer is None:
                raise ValueError(
                    "The topic/ordering key combination has not been seen before."
                )
            sequencer.unpause()

    def publish(self, topic, data, ordering_key="", **attrs):
        """Publish a single message.

        .. note::
            Messages in Pub/Sub are blobs of bytes. They are *binary* data,
            not text. You must send data as a bytestring
            (``bytes`` in Python 3; ``str`` in Python 2), and this library
            will raise an exception if you send a text string.

            The reason that this is so important (and why we do not try to
            coerce for you) is because Pub/Sub is also platform independent
            and there is no way to know how to decode messages properly on
            the other side; therefore, encoding and decoding is a required
            exercise for the developer.

        Add the given message to this object; this will cause it to be
        published once the batch either has enough messages or a sufficient
        period of time has elapsed.

        Example:
            >>> from google.cloud import pubsub_v1
            >>> client = pubsub_v1.PublisherClient()
            >>> topic = client.topic_path('[PROJECT]', '[TOPIC]')
            >>> data = b'The rain in Wales falls mainly on the snails.'
            >>> response = client.publish(topic, data, username='guido')

        Args:
            topic (str): The topic to publish messages to.
            data (bytes): A bytestring representing the message body. This
                must be a bytestring.
            ordering_key: A string that identifies related messages for which
                publish order should be respected. Message ordering must be
                enabled for this client to use this feature.
                EXPERIMENTAL: This feature is currently available in a closed
                alpha. Please contact the Cloud Pub/Sub team to use it.
            attrs (Mapping[str, str]): A dictionary of attributes to be
                sent as metadata. (These may be text strings or byte strings.)

        Returns:
            A :class:`~google.cloud.pubsub_v1.publisher.futures.Future`
            instance that conforms to Python Standard library's
            :class:`~concurrent.futures.Future` interface (but not an
            instance of that class).

        Raises:
            RuntimeError:
                If called after publisher has been stopped by a `stop()` method
                call.
<<<<<<< HEAD

            pubsub_v1.publisher.exceptions.MessageTooLargeError: If publishing
                the ``message`` would exceed the max size limit on the backend.
=======
>>>>>>> e1f7a9fc
        """
        # Sanity check: Is the data being sent as a bytestring?
        # If it is literally anything else, complain loudly about it.
        if not isinstance(data, six.binary_type):
            raise TypeError(
                "Data being published to Pub/Sub must be sent as a bytestring."
            )

<<<<<<< HEAD
        if not self._enable_message_ordering and ordering_key != "":
=======
        if (not self._enable_message_ordering and ordering_key != ""):
>>>>>>> e1f7a9fc
            raise ValueError(
                "Cannot publish a message with an ordering key when message "
                "ordering is not enabled."
            )

        # Coerce all attributes to text strings.
        for k, v in copy.copy(attrs).items():
            if isinstance(v, six.text_type):
                continue
            if isinstance(v, six.binary_type):
                attrs[k] = v.decode("utf-8")
                continue
            raise TypeError(
                "All attributes being published to Pub/Sub must "
                "be sent as text strings."
            )

        # Create the Pub/Sub message object.
<<<<<<< HEAD
        message = types.PubsubMessage(
            data=data, ordering_key=ordering_key, attributes=attrs
        )
=======
        message = types.PubsubMessage(data=data, attributes=attrs,
                                      ordering_key=ordering_key)
>>>>>>> e1f7a9fc

        with self._batch_lock:
            if self._is_stopped:
                raise RuntimeError("Cannot publish on a stopped publisher.")

            sequencer = self._get_or_create_sequencer(topic, ordering_key)

            # Delegate the publishing to the sequencer.
            future = sequencer.publish(message)
<<<<<<< HEAD

            # Create a timer thread if necessary to enforce the batching
            # timeout.
            self._ensure_commit_timer_runs_no_lock()

            return future

    def ensure_commit_timer_runs(self):
        """ Ensures a commit timer thread is running. If a commit timer thread
            is already running, it does nothing.
        """
        with self._batch_lock:
            self._ensure_commit_timer_runs_no_lock()

    def _ensure_commit_timer_runs_no_lock(self):
        if not self._commit_thread and self.batch_settings.max_latency < float("inf"):
            self._commit_thread = threading.Thread(
                name="Thread-PubSubBatchCommitter",
                target=self._wait_and_commit_sequencers,
            )
            self._commit_thread.start()

    def _wait_and_commit_sequencers(self):
        """ Waits up to the batching timeout, and commits all sequencers.
        """
        # Sleep for however long we should be waiting.
        time.sleep(self.batch_settings.max_latency)
        _LOGGER.debug("Commit thread is waking up")

        with self._batch_lock:
            if self._is_stopped:
                return
            self._commit_sequencers()
            self._commit_thread = None

    def _commit_sequencers(self):
        for sequencer in self._sequencers.values():
            sequencer.commit()
=======

            if not self._commit_thread and \
               self.batch_settings.max_latency < float("inf"):
                self._commit_thread  = threading.Thread(
                    name="PubSubBatchCommitter",
                    target=self._wait_and_commit_sequencers
                )
                self._commit_thread.start()
            return future

    def _wait_and_commit_sequencers(self):
        """ Waits up to the batching timeout, and commits all sequencers.
        """
        # Sleep for however long we should be waiting.
        time.sleep(self.batch_settings.max_latency)
        _LOGGER.debug("Commit thread is waking up")

        with self._batch_lock:
            if self._is_stopped:
                return
            for sequencer in self._sequencers.values():
                sequencer.commit()
            self._commit_thread = None

    # Used only for testing.
    def _set_batch(self, topic, batch, ordering_key=""):
        sequencer = self._get_or_create_sequencer(topic, ordering_key)
        sequencer._set_batch(batch)

    # Used only for testing.
    def _set_batch_class(self, batch_class):
        self._batch_class = batch_class
>>>>>>> e1f7a9fc

    def stop(self):
        """Immediately publish all outstanding messages.

        Asynchronously sends all outstanding messages and
        prevents future calls to `publish()`. Method should
        be invoked prior to deleting this `Client()` object
        in order to ensure that no pending messages are lost.

        .. note::

            This method is non-blocking. Use `Future()` objects
            returned by `publish()` to make sure all publish
            requests completed, either in success or error.

        Raises:
            RuntimeError:
                If called after publisher has been stopped by a `stop()` method
                call.
        """
        with self._batch_lock:
            if self._is_stopped:
                raise RuntimeError("Cannot stop a publisher already stopped.")

            self._is_stopped = True

            for sequencer in self._sequencers.values():
<<<<<<< HEAD
                sequencer.stop()

    # Used only for testing.
    def _set_batch(self, topic, batch, ordering_key=""):
        sequencer = self._get_or_create_sequencer(topic, ordering_key)
        sequencer._set_batch(batch)

    # Used only for testing.
    def _set_batch_class(self, batch_class):
        self._batch_class = batch_class
=======
                sequencer.stop()
>>>>>>> e1f7a9fc
<|MERGE_RESOLUTION|>--- conflicted
+++ resolved
@@ -45,26 +45,6 @@
     "from_service_account_file",
     "from_service_account_json",
 )
-
-def _set_nested_value(container, value, keys):
-    current = container
-    for key in keys[:-1]:
-        if current.get(key) is None:
-          current[key] = {}
-        current = current[key]
-    current[keys[-1]] = value
-    return container
-
-"""
-TODO pradn
-* tests
-
-* [done]state transitions simplify
-* [done]periodic commit
-* [not doing]track all batches unordered
-* [done]remove autocommit
-* [done]move sequencers to own classes
-"""
 
 def _set_nested_value(container, value, keys):
     current = container
@@ -175,7 +155,6 @@
             # Note that this then also impacts messages added with an empty ordering
             # key.
             client_config = _set_nested_value(
-<<<<<<< HEAD
                 kwargs.pop("client_config", {}),
                 2 ** 32,
                 [
@@ -186,11 +165,6 @@
                     "total_timeout_millis",
                 ],
             )
-=======
-                kwargs.pop("client_config", {}), 2**32,
-                ["interfaces", "google.pubsub.v1.Publisher", "retry_params",
-                "messaging", "total_timeout_millis"])
->>>>>>> e1f7a9fc
             kwargs["client_config"] = client_config
 
         # Add the metrics headers, and instantiate the underlying GAPIC
@@ -204,10 +178,6 @@
         self._batch_lock = self._batch_class.make_lock()
         # (topic, ordering_key) => sequencers object
         self._sequencers = {}
-<<<<<<< HEAD
-=======
-        #self._periodic_committer = _PeriodicCommitter(self.batch_settings.max_latency)
->>>>>>> e1f7a9fc
         self._is_stopped = False
         # Thread created to commit all sequencers after a timeout.
         self._commit_thread = None
@@ -253,17 +223,13 @@
             del self._sequencers[sequencer_key]
 
     def _get_or_create_sequencer(self, topic, ordering_key):
-<<<<<<< HEAD
         """ Gets an existing sequencer or creates a new one given the (topic,
             ordering_key) pair.
         """
-=======
->>>>>>> e1f7a9fc
         sequencer_key = (topic, ordering_key)
         sequencer = self._sequencers.get(sequencer_key)
         if sequencer is None:
             if ordering_key == "":
-<<<<<<< HEAD
                 # TODO: Consider implementing _delete_sequencer for unordered
                 # sequencer.
                 sequencer = unordered_sequencer.UnorderedSequencer(self, topic)
@@ -271,15 +237,6 @@
                 sequencer = ordered_sequencer.OrderedSequencer(
                     self, topic, ordering_key, self._delete_sequencer
                 )
-=======
-              sequencer = unordered_sequencer.UnorderedSequencer(self, topic)
-            else:
-              sequencer = ordered_sequencer.OrderedSequencer(self, topic,
-                                                             ordering_key,
-                                                             _delete_sequencer)
-              #if self.batch_settings.max_latency < float("inf"):
-              #    self._periodic_committer.add_sequencer(sequencer)
->>>>>>> e1f7a9fc
             self._sequencers[sequencer_key] = sequencer
 
         return sequencer
@@ -360,12 +317,9 @@
             RuntimeError:
                 If called after publisher has been stopped by a `stop()` method
                 call.
-<<<<<<< HEAD
 
             pubsub_v1.publisher.exceptions.MessageTooLargeError: If publishing
                 the ``message`` would exceed the max size limit on the backend.
-=======
->>>>>>> e1f7a9fc
         """
         # Sanity check: Is the data being sent as a bytestring?
         # If it is literally anything else, complain loudly about it.
@@ -374,11 +328,7 @@
                 "Data being published to Pub/Sub must be sent as a bytestring."
             )
 
-<<<<<<< HEAD
         if not self._enable_message_ordering and ordering_key != "":
-=======
-        if (not self._enable_message_ordering and ordering_key != ""):
->>>>>>> e1f7a9fc
             raise ValueError(
                 "Cannot publish a message with an ordering key when message "
                 "ordering is not enabled."
@@ -397,14 +347,9 @@
             )
 
         # Create the Pub/Sub message object.
-<<<<<<< HEAD
         message = types.PubsubMessage(
             data=data, ordering_key=ordering_key, attributes=attrs
         )
-=======
-        message = types.PubsubMessage(data=data, attributes=attrs,
-                                      ordering_key=ordering_key)
->>>>>>> e1f7a9fc
 
         with self._batch_lock:
             if self._is_stopped:
@@ -414,7 +359,6 @@
 
             # Delegate the publishing to the sequencer.
             future = sequencer.publish(message)
-<<<<<<< HEAD
 
             # Create a timer thread if necessary to enforce the batching
             # timeout.
@@ -453,30 +397,34 @@
     def _commit_sequencers(self):
         for sequencer in self._sequencers.values():
             sequencer.commit()
-=======
-
-            if not self._commit_thread and \
-               self.batch_settings.max_latency < float("inf"):
-                self._commit_thread  = threading.Thread(
-                    name="PubSubBatchCommitter",
-                    target=self._wait_and_commit_sequencers
-                )
-                self._commit_thread.start()
-            return future
-
-    def _wait_and_commit_sequencers(self):
-        """ Waits up to the batching timeout, and commits all sequencers.
-        """
-        # Sleep for however long we should be waiting.
-        time.sleep(self.batch_settings.max_latency)
-        _LOGGER.debug("Commit thread is waking up")
-
+
+    def stop(self):
+        """Immediately publish all outstanding messages.
+
+        Asynchronously sends all outstanding messages and
+        prevents future calls to `publish()`. Method should
+        be invoked prior to deleting this `Client()` object
+        in order to ensure that no pending messages are lost.
+
+        .. note::
+
+            This method is non-blocking. Use `Future()` objects
+            returned by `publish()` to make sure all publish
+            requests completed, either in success or error.
+
+        Raises:
+            RuntimeError:
+                If called after publisher has been stopped by a `stop()` method
+                call.
+        """
         with self._batch_lock:
             if self._is_stopped:
-                return
+                raise RuntimeError("Cannot stop a publisher already stopped.")
+
+            self._is_stopped = True
+
             for sequencer in self._sequencers.values():
-                sequencer.commit()
-            self._commit_thread = None
+                sequencer.stop()
 
     # Used only for testing.
     def _set_batch(self, topic, batch, ordering_key=""):
@@ -485,46 +433,4 @@
 
     # Used only for testing.
     def _set_batch_class(self, batch_class):
-        self._batch_class = batch_class
->>>>>>> e1f7a9fc
-
-    def stop(self):
-        """Immediately publish all outstanding messages.
-
-        Asynchronously sends all outstanding messages and
-        prevents future calls to `publish()`. Method should
-        be invoked prior to deleting this `Client()` object
-        in order to ensure that no pending messages are lost.
-
-        .. note::
-
-            This method is non-blocking. Use `Future()` objects
-            returned by `publish()` to make sure all publish
-            requests completed, either in success or error.
-
-        Raises:
-            RuntimeError:
-                If called after publisher has been stopped by a `stop()` method
-                call.
-        """
-        with self._batch_lock:
-            if self._is_stopped:
-                raise RuntimeError("Cannot stop a publisher already stopped.")
-
-            self._is_stopped = True
-
-            for sequencer in self._sequencers.values():
-<<<<<<< HEAD
-                sequencer.stop()
-
-    # Used only for testing.
-    def _set_batch(self, topic, batch, ordering_key=""):
-        sequencer = self._get_or_create_sequencer(topic, ordering_key)
-        sequencer._set_batch(batch)
-
-    # Used only for testing.
-    def _set_batch_class(self, batch_class):
-        self._batch_class = batch_class
-=======
-                sequencer.stop()
->>>>>>> e1f7a9fc
+        self._batch_class = batch_class